cache: apt
sudo: false
language: python
cache:
  pip: true
  directories:
  - $HOME/miniconda
<<<<<<< HEAD
=======
  - dynet
>>>>>>> c48315e9
python:
  - "3.5"
addons:
  apt:
    sources:
    - ubuntu-toolchain-r-test
    - boost-latest
    packages:
    - libstdc++6
    - gcc-4.8
    - g++-4.8
    - cmake
    - mercurial
    - libboost-filesystem1.55-dev
    - libboost-program-options1.55-dev
    - libboost-serialization1.55-dev
    - libboost-test1.55-dev
    - libboost-regex1.55-dev
before_install:
  - ci/install-miniconda.sh
  - export PATH="$HOME/miniconda/bin:$PATH"
  - ci/install-prerequisites.sh
install:
  - python setup.py install
before_script:
  - mkdir pickle
  - curl -L http://www.cs.huji.ac.il/~danielh/ucca/ucca_corpus_pickle.tgz | tar xz -C pickle
  - python ucca/scripts/split_corpus.py pickle -t 4282 -d 454 -l
  - wget http://amr.isi.edu/download/2016-03-14/alignment-release-{training,dev,test}-bio.txt
  - python scheme/split.py alignment-release-training-bio.txt alignment-release-training-bio
env:
  - TEST_SUITE=unit
  - TEST_SUITE=sparse-ucca
  - TEST_SUITE=mlp-ucca
  - TEST_SUITE=bilstm-ucca
  - TEST_SUITE=noop-ucca
  - TEST_SUITE=tune-ucca
  - TEST_SUITE=noop-amr
  - TEST_SUITE=convert-amr
script:
  - ci/test.sh<|MERGE_RESOLUTION|>--- conflicted
+++ resolved
@@ -5,10 +5,7 @@
   pip: true
   directories:
   - $HOME/miniconda
-<<<<<<< HEAD
-=======
   - dynet
->>>>>>> c48315e9
 python:
   - "3.5"
 addons:
