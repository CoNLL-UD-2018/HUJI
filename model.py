--- conflicted
+++ resolved
@@ -1,10 +1,6 @@
 from features.feature_params import FeatureParameters
 from parsing.action import Actions
-<<<<<<< HEAD
-from parsing.config import Config, SPARSE_PERCEPTRON, DENSE_PERCEPTRON, FEEDFORWARD_NN
-=======
 from parsing.config import Config, SPARSE_PERCEPTRON, DENSE_PERCEPTRON, MLP_NN, BILSTM_NN
->>>>>>> 865e852d
 
 
 class Model(object):
@@ -28,17 +24,10 @@
             from linear.dense_perceptron import DensePerceptron
             self.feature_extractor = self.dense_features_wrapper(FeatureEmbedding)
             self.model = DensePerceptron(filename, labels, num_features=self.feature_extractor.num_features())
-<<<<<<< HEAD
-        elif model_type == FEEDFORWARD_NN:
-=======
         elif model_type == MLP_NN:
->>>>>>> 865e852d
             from features.enumerator import FeatureEnumerator
             from nn.feedforward import MLP
             self.feature_extractor = self.dense_features_wrapper(FeatureEnumerator)
-<<<<<<< HEAD
-            self.model = FeedforwardNeuralNetwork(filename, labels, input_params=self.feature_extractor.params)
-=======
             self.model = MLP(filename, labels, input_params=self.feature_extractor.params)
         elif model_type == BILSTM_NN:
             from features.enumerator import FeatureEnumerator
@@ -46,7 +35,6 @@
             from nn.bilstm import BiLSTM
             self.feature_extractor = FeatureIndexer(self.dense_features_wrapper(FeatureEnumerator))
             self.model = BiLSTM(filename, labels, input_params=self.feature_extractor.params)
->>>>>>> 865e852d
         else:
             raise ValueError("Invalid model type: '%s'" % model_type)
 
