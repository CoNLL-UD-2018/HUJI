from copy import copy

<<<<<<< HEAD
MISSING_VALUE = 0
UNKNOWN_VALUE = 1
=======
MISSING_VALUE = -1
UNKNOWN_VALUE = 0
>>>>>>> 865e852d


class FeatureParameters(object):
    def __init__(self, suffix, dim, size, dropout=0, updated=True, num=1, init=None, data=None, indexed=False,
                 copy_from=None, filename=None):
        """
        :param suffix: one-character title for feature
        :param dim: vector dimension or, filename to load vectors from, or Word2Vec object
        :param size: maximum number of distinct values
        :param dropout: value of dropout parameter to use during training
        :param updated: whether the feature is learned (otherwise kept constant)
        :param num: how many such features exist per step
        :param init: array of values to use as initial value of embedding matrix
        :param data: dictionary of raw value to running numerical representation, or embedding matrix
        :param indexed: whether the feature is to be used as index into initialized values (otherwise used directly)
        :param copy_from: suffix of other parameter to copy values from instead of extracting them directly
        :param filename: name of file to load data from
        """
        self.suffix = suffix
        self.dim = dim
        self.size = size
        self.dropout = dropout
        self.updated = updated
        self.num = num
        self.init = init
        self.data = data
        self.indexed = indexed
        self.copy_from = copy_from
        self.filename = filename

    def __repr__(self):
        return "%s(%s, %d, %d, %f, %s, %s, %s, %s, %s, %s, %s)" % (
            self.__class__.__name__, self.suffix, self.dim, self.size, self.dropout, self.updated, self.num, self.init,
            self.data, self.indexed, self.copy_from, self.filename)

    @property
    def numeric(self):
        return False

    @property
    def effective_suffix(self):
        return self.suffix if self.copy_from is None else self.copy_from

    @property
    def external(self):
        return self.copy_from is not None


class NumericFeatureParameters(FeatureParameters):
    SUFFIX = "numeric"

    def __init__(self, num):
        super(NumericFeatureParameters, self).__init__(NumericFeatureParameters.SUFFIX, 1, None, num=num)

    def __repr__(self):
        return "%s(%d)" % (
            self.__class__.__name__, self.num)

    @property
    def numeric(self):
        return True


def copy_params(params, copy_dict=dict):
    params_copy = {}
    for suffix, param in params.items():
        param_copy = copy(param)
        if param.data is not None:
            param_copy.data = copy_dict(param.data)
        params_copy[suffix] = param_copy
    return params_copy<|MERGE_RESOLUTION|>--- conflicted
+++ resolved
@@ -1,12 +1,7 @@
 from copy import copy
 
-<<<<<<< HEAD
-MISSING_VALUE = 0
-UNKNOWN_VALUE = 1
-=======
 MISSING_VALUE = -1
 UNKNOWN_VALUE = 0
->>>>>>> 865e852d
 
 
 class FeatureParameters(object):
