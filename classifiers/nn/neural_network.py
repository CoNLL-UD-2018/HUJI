import os
import sys
import time
from collections import OrderedDict

<<<<<<< HEAD
from classifiers.classifier import Classifier, ClassifierProperty
from features.feature_params import MISSING_VALUE
from parsing.config import Config
from parsing.model_util import load_dict, save_dict
=======
import numpy as np

import dynet as dy
from classifiers.classifier import Classifier
from classifiers.classifier import ClassifierProperty
from features.feature_params import MISSING_VALUE
from parsing.config import Config

TRAINERS = {
    "sgd": dy.SimpleSGDTrainer,
    "momentum": dy.MomentumSGDTrainer,
    "adagrad": dy.AdagradTrainer,
    "adadelta": dy.AdadeltaTrainer,
    "adam": dy.AdamTrainer,
}

INITIALIZERS = {
    "glorot_uniform": dy.GlorotInitializer(),
    "normal": dy.NormalInitializer(),
    "uniform": dy.UniformInitializer(1),
    "const": dy.ConstInitializer(0),
}

ACTIVATIONS = {
    "square": dy.square,
    "cube": dy.cube,
    "tanh": dy.tanh,
    "sigmoid": dy.logistic,
    "relu": dy.rectify,
}
>>>>>>> 865e852d


class NeuralNetwork(Classifier):
    """
    Neural network to be used by the parser for action classification. Uses dense features.
    Keeps weights in constant-size matrices. Does not allow adding new features on-the-fly.
    Allows adding new labels on-the-fly, but requires pre-setting maximum number of labels.
    Expects features from FeatureEnumerator.
    """

<<<<<<< HEAD
    def __init__(self, *args, input_params=None, model=None):
        """
        Create a new untrained NN
        :param input_params: dict of feature type name -> FeatureInformation
        """
        super(NeuralNetwork, self).__init__(*args)
        assert input_params is not None or model is not None
        if self.is_frozen:
            self.model = model
        else:
            self.max_num_labels = Config().args.max_labels
            self._layers = Config().args.layers
            self._layer_dim = Config().args.layer_dim
            self._activation = (lambda x: x*x*x) if Config().args.activation == "cube" else Config().args.activation
            self._init = Config().args.init
            self._num_labels = self.num_labels
            self._minibatch_size = Config().args.minibatch_size
            self._nb_epochs = Config().args.epochs
            self._dropout = Config().args.dropout
            self._optimizer = Config().args.optimizer
            self._loss = (lambda t, p: K.sum(K.maximum(0., 1.-p*t+p*(1.-t)))) if Config().args.loss == "max_margin" else Config().args.loss
            self._regularizer = (lambda: None) if Config().args.regularizer is None else \
                (lambda: regularizers.l1l2(Config().args.regularization, Config().args.regularization)) if Config().args.regularizer == "l1l2" else \
                (lambda: regularizers.get(Config().args.regularizer, {"l": Config().args.regularization}))
            self.input_params = input_params
            self.model = None
        self._batch_size = Config().args.batch_size
        self._item_index = 0
=======
    def __init__(self, *args, input_params):
        """
        Create a new untrained NN
        :param labels: a list of labels that can be updated later to add a new label
        :param input_params: dict of feature type name -> FeatureInformation
        """
        super(NeuralNetwork, self).__init__(*args)
        self.max_num_labels = Config().args.max_labels
        self._layers = Config().args.layers
        self._layer_dim = Config().args.layer_dim
        self._activation_str = Config().args.activation
        self._init_str = Config().args.init
        self._minibatch_size = Config().args.minibatch_size
        self._dropout = Config().args.dropout
        self._optimizer_str = Config().args.optimizer
        self._activation = ACTIVATIONS[self._activation_str]
        self._init = INITIALIZERS[self._init_str]
        self._optimizer = TRAINERS[self._optimizer_str]
        self._num_labels = self.num_labels
        self._params = OrderedDict()
        self._empty_values = OrderedDict()
        self._input_params = input_params
        self._indexed_num = None
        self._indexed_dim = None
        self._losses = []
>>>>>>> 865e852d
        self._iteration = 0
        self._trainer = None
        self._value = None  # For caching the result of _evaluate

    @property
    def input_dim(self):
<<<<<<< HEAD
        return sum(f.num * f.dim for f in self.input_params.values())
=======
        return sum(f.num * f.dim for f in self._input_params.values())
>>>>>>> 865e852d

    def resize(self):
        assert self.num_labels <= self.max_num_labels, "Exceeded maximum number of labels"

    def init_model(self):
        self.model = dy.Model()
        self._trainer = self._optimizer(self.model, )
        input_dim = self.init_input_params()
        self.init_mlp_params(input_dim)
        self.init_cg()

    def init_input_params(self):
        """
        Initialize lookup parameters and any other parameters that process the input (e.g. LSTMs)
        :return: total output dimension of inputs
        """
        input_dim = 0
        self._indexed_dim = 0
        self._indexed_num = 0
        for suffix, param in sorted(self._input_params.items()):
            if param.dim:
                if not param.numeric:  # lookup feature
                    p = self.model.add_lookup_parameters((param.size, param.dim))
                    p.set_updated(param.updated)
                    if param.init is not None:
                        p.init_from_array(param.init)
                    self._params[suffix] = p
                if param.indexed:
                    self._indexed_dim += param.dim  # add to the input dimensionality at each indexed time point
                    self._indexed_num = max(self._indexed_num, param.num)  # indices to be looked up are collected
                else:
                    input_dim += param.num * param.dim
        return input_dim + self.init_indexed_input_params()

    def init_indexed_input_params(self):
        """
        :return: total output dimension of indexed features
        """
        return self._indexed_dim * self._indexed_num

    def init_mlp_params(self, input_dim):
        for i in range(1, self._layers + 1):
            in_dim = input_dim if i == 1 else self._layer_dim
            out_dim = self._layer_dim if i < self._layers else self.max_num_labels
            self._params["W%d" % i] = self.model.add_parameters((out_dim, in_dim), init=self._init)
            self._params["b%d" % i] = self.model.add_parameters(out_dim, init=self._init)

    def init_cg(self):
        dy.renew_cg()
        for suffix, param in sorted(self._input_params.items()):
            if not param.numeric and param.dim:  # lookup feature
                self._empty_values[suffix] = self.zero_input(param.dim)

    @staticmethod
    def zero_input(dim):
        """
        Representation for missing elements
        :param dim: dimension of vector to return
        :return: zero vector (an alternative could be to learn this value, as in e.g. Kiperwasser and Goldberg 2016)
        """
        return dy.inputVector(np.zeros(dim, dtype=float))

    def generate_inputs(self, features):
        indices = []  # list, not set, in order to maintain consistent order
        for suffix, values in sorted(features.items()):
            param = self._input_params[suffix]
            if param.numeric:
                yield dy.inputVector(values)
            elif param.dim:
                if param.indexed:  # collect indices to be looked up
                    indices += values  # FeatureIndexer collapsed the features so there are no repetitions between them
                else:
                    yield dy.concatenate([self._empty_values[suffix] if x == MISSING_VALUE else self._params[suffix][x]
                                          for x in values])
        if indices:
            assert len(indices) == self._indexed_num, "Wrong number of index features: %d != %d" % (
                len(indices), self._indexed_num)
            yield self.index_input(indices)

    def index_input(self, indices):
        """
        :param indices: indices of inputs
        :return: feature values at given indices
        """
        raise Exception("Input representations not initialized, cannot evaluate indexed features")

    def evaluate_mlp(self, features, train=False):
        """
        Apply MLP and log softmax to input features
        :param features: dictionary of suffix, values for each feature type
        :param train: whether to apply dropout
        :return: expression corresponding to log softmax applied to MLP output
        """
        x = dy.concatenate(list(self.generate_inputs(features)))
        for i in range(1, self._layers + 1):
            W = dy.parameter(self._params["W%d" % i])
            b = dy.parameter(self._params["b%d" % i])
            if train and self._dropout:
                x = dy.dropout(x, self._dropout)
            x = self._activation(W * x + b)
        return dy.log_softmax(x, restrict=list(range(self.num_labels)))

    def evaluate(self, *args, **kwargs):
        if self.model is None:
            self.init_model()
        if self._value is None:
            self._value = self.evaluate_mlp(*args, **kwargs)
        return self._value

    def score(self, features):
        """
        Calculate score for each label
        :param features: extracted feature values, of size input_size
        :return: array with score for each label
        """
        super(NeuralNetwork, self).score(features)
        if self._iteration > 0:
            return self.evaluate(features).npvalue()[:self.num_labels]
        else:
            if Config().args.verbose >= 2:
                print("  no updates done yet, returning zero vector.")
            return np.zeros(self.num_labels)

    def update(self, features, pred, true, importance=1):
        """
        Update classifier weights according to predicted and true labels
        :param features: extracted feature values, of size input_size
        :param pred: label predicted by the classifier (non-negative integer less than num_labels)
        :param true: true label (non-negative integer less than num_labels)
        :param importance: add this many samples with the same features
        """
        super(NeuralNetwork, self).update(features, pred, true, importance)
        for _ in range(int(importance)):
            self._losses.append(dy.pick(self.evaluate(features, train=True), true))
            if Config().args.dynet_viz:
                dy.print_graphviz()
                sys.exit(0)

    def finished_step(self, train=False):
        self._value = None

    def finished_item(self, train=False):
        if len(self._losses) >= self._minibatch_size:
            self.finalize()
        elif not train:
            self.init_cg()
        self.finished_step(train)

    def finalize(self, finished_epoch=False):
        """
        Fit this model on collected samples
        :return self
        """
        super(NeuralNetwork, self).finalize()
        if self.model is None:
            self.init_model()
        if self._losses:
            loss = -dy.esum(self._losses)
            loss.forward()
            if Config().args.verbose >= 2:
                print("Total loss from %d time steps: %g" % (len(self._losses), loss.value()))
            loss.backward()
            self._trainer.update()
            self.init_cg()
            self._losses = []
            self._iteration += 1
        if finished_epoch:
            self._trainer.update_epoch()
        if Config().args.verbose:
            self._trainer.status()
        return self

    def save_model(self):
        self.finalize()
        d = {
<<<<<<< HEAD
            "type": self.model_type,
            "labels": self.labels,
            "is_frozen": self.is_frozen,
=======
            "input_params": self._input_params,
            "param_keys": list(self._params.keys()),
            "layers": self._layers,
            "layer_dim": self._layer_dim,
            "activation": self._activation_str,
            "init": self._init_str,
            "optimizer": self._optimizer_str,
>>>>>>> 865e852d
            "iteration": self._iteration,
        }
        d.update(self.save_extra())
        model_filename = self.filename + ".model"
        started = time.time()
        try:
            os.remove(model_filename)
            print("Removed existing '%s'." % model_filename)
        except OSError:
            pass
        print("Saving model to '%s'... " % model_filename, end="", flush=True)
        try:
            self.model.save(model_filename, self._params.values())
            print("Done (%.3fs)." % (time.time() - started))
        except ValueError as e:
            print("Failed saving model: %s" % e)
        return d

<<<<<<< HEAD
    def load(self):
        """
        Load all parameters from file
        """
        d = load_dict(self.filename)
        model_type = d.get("type")
        assert model_type == self.model_type, "Model type does not match: %s" % model_type
        self.labels = list(d["labels"])
        self.is_frozen = d["is_frozen"]
        self._iteration = d.get("iteration", 0)
        with open(self.filename + ".json") as f:
            self.model = model_from_json(f.read())
=======
    def load_model(self, d):
        self.init_model()
        self._input_params = d["input_params"]
        param_keys = d["param_keys"]
        self._layers = d["layers"]
        self._layer_dim = d["layer_dim"]
        self._activation_str = d["activation"]
        self._activation = ACTIVATIONS[self._activation_str]
        self._init_str = d["init"]
        self._init = INITIALIZERS[self._init_str]
        self._optimizer_str = d["optimizer"]
        self._optimizer = TRAINERS[self._optimizer_str]
        self._iteration = d.get("iteration", 0)
        self.load_extra(d)
        model_filename = self.filename + ".model"
        print("Loading model from '%s'... " % model_filename, end="", flush=True)
        started = time.time()
>>>>>>> 865e852d
        try:
            param_values = self.model.load(model_filename)
            print("Done (%.3fs)." % (time.time() - started))
            self._params = OrderedDict(zip(param_keys, param_values))
        except KeyError as e:
            print("Failed loading model: %s" % e)

<<<<<<< HEAD
    def __str__(self):
        return ("%d labels, " % self.num_labels) + (
                "%d features" % self.input_dim)

=======
>>>>>>> 865e852d
    def get_classifier_properties(self):
        return super(NeuralNetwork, self).get_classifier_properties() + \
               (ClassifierProperty.trainable_after_saving,)<|MERGE_RESOLUTION|>--- conflicted
+++ resolved
@@ -3,12 +3,6 @@
 import time
 from collections import OrderedDict
 
-<<<<<<< HEAD
-from classifiers.classifier import Classifier, ClassifierProperty
-from features.feature_params import MISSING_VALUE
-from parsing.config import Config
-from parsing.model_util import load_dict, save_dict
-=======
 import numpy as np
 
 import dynet as dy
@@ -39,7 +33,6 @@
     "sigmoid": dy.logistic,
     "relu": dy.rectify,
 }
->>>>>>> 865e852d
 
 
 class NeuralNetwork(Classifier):
@@ -50,36 +43,6 @@
     Expects features from FeatureEnumerator.
     """
 
-<<<<<<< HEAD
-    def __init__(self, *args, input_params=None, model=None):
-        """
-        Create a new untrained NN
-        :param input_params: dict of feature type name -> FeatureInformation
-        """
-        super(NeuralNetwork, self).__init__(*args)
-        assert input_params is not None or model is not None
-        if self.is_frozen:
-            self.model = model
-        else:
-            self.max_num_labels = Config().args.max_labels
-            self._layers = Config().args.layers
-            self._layer_dim = Config().args.layer_dim
-            self._activation = (lambda x: x*x*x) if Config().args.activation == "cube" else Config().args.activation
-            self._init = Config().args.init
-            self._num_labels = self.num_labels
-            self._minibatch_size = Config().args.minibatch_size
-            self._nb_epochs = Config().args.epochs
-            self._dropout = Config().args.dropout
-            self._optimizer = Config().args.optimizer
-            self._loss = (lambda t, p: K.sum(K.maximum(0., 1.-p*t+p*(1.-t)))) if Config().args.loss == "max_margin" else Config().args.loss
-            self._regularizer = (lambda: None) if Config().args.regularizer is None else \
-                (lambda: regularizers.l1l2(Config().args.regularization, Config().args.regularization)) if Config().args.regularizer == "l1l2" else \
-                (lambda: regularizers.get(Config().args.regularizer, {"l": Config().args.regularization}))
-            self.input_params = input_params
-            self.model = None
-        self._batch_size = Config().args.batch_size
-        self._item_index = 0
-=======
     def __init__(self, *args, input_params):
         """
         Create a new untrained NN
@@ -105,18 +68,13 @@
         self._indexed_num = None
         self._indexed_dim = None
         self._losses = []
->>>>>>> 865e852d
         self._iteration = 0
         self._trainer = None
         self._value = None  # For caching the result of _evaluate
 
     @property
     def input_dim(self):
-<<<<<<< HEAD
-        return sum(f.num * f.dim for f in self.input_params.values())
-=======
         return sum(f.num * f.dim for f in self._input_params.values())
->>>>>>> 865e852d
 
     def resize(self):
         assert self.num_labels <= self.max_num_labels, "Exceeded maximum number of labels"
@@ -292,11 +250,6 @@
     def save_model(self):
         self.finalize()
         d = {
-<<<<<<< HEAD
-            "type": self.model_type,
-            "labels": self.labels,
-            "is_frozen": self.is_frozen,
-=======
             "input_params": self._input_params,
             "param_keys": list(self._params.keys()),
             "layers": self._layers,
@@ -304,7 +257,6 @@
             "activation": self._activation_str,
             "init": self._init_str,
             "optimizer": self._optimizer_str,
->>>>>>> 865e852d
             "iteration": self._iteration,
         }
         d.update(self.save_extra())
@@ -323,20 +275,6 @@
             print("Failed saving model: %s" % e)
         return d
 
-<<<<<<< HEAD
-    def load(self):
-        """
-        Load all parameters from file
-        """
-        d = load_dict(self.filename)
-        model_type = d.get("type")
-        assert model_type == self.model_type, "Model type does not match: %s" % model_type
-        self.labels = list(d["labels"])
-        self.is_frozen = d["is_frozen"]
-        self._iteration = d.get("iteration", 0)
-        with open(self.filename + ".json") as f:
-            self.model = model_from_json(f.read())
-=======
     def load_model(self, d):
         self.init_model()
         self._input_params = d["input_params"]
@@ -354,7 +292,6 @@
         model_filename = self.filename + ".model"
         print("Loading model from '%s'... " % model_filename, end="", flush=True)
         started = time.time()
->>>>>>> 865e852d
         try:
             param_values = self.model.load(model_filename)
             print("Done (%.3fs)." % (time.time() - started))
@@ -362,13 +299,6 @@
         except KeyError as e:
             print("Failed loading model: %s" % e)
 
-<<<<<<< HEAD
-    def __str__(self):
-        return ("%d labels, " % self.num_labels) + (
-                "%d features" % self.input_dim)
-
-=======
->>>>>>> 865e852d
     def get_classifier_properties(self):
         return super(NeuralNetwork, self).get_classifier_properties() + \
                (ClassifierProperty.trainable_after_saving,)